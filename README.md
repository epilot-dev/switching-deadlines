--- conflicted
+++ resolved
@@ -1,10 +1,6 @@
 # epilot Contract Switching Deadlines Utilities
 
-<<<<<<< HEAD
-A TypeScript library for handling German energy market compliance requirements, specifically supplier switching deadlines as defined by **GPKE** (power) and **GeLi Gas** (natural gas).
-=======
 A TypeScript library for handling German energy market compliance requirements, specifically supplier switching deadlines as defined by **GPKE** (power) and **GeLi Gas** (gas).
->>>>>>> 2f8e6679
 
 This library is regularly updated to reflect the latest calendar updates. You can find the changelog at [CHANGELOG.md](CHANGELOG.md).
 
